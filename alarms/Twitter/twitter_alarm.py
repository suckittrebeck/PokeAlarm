#Setup logging
import logging
log = logging.getLogger(__name__)

#Python Modules
from datetime import datetime

#Local Modules
from ..alarm import Alarm
from ..utils import *

#Exernal Modules
from twitter import Twitter, OAuth

class Twitter_Alarm(Alarm):

	_defaults = {
		'pokemon':{
			'status': "A wild <pkmn> has appeared! Available until <24h_time> (<time_left>). <gmaps>",
		},
		'pokestop':{
			'status': "Someone has placed a lure on a Pokestop! Lure will expire at <24h_time> (<time_left>).  <gmaps>",
<<<<<<< HEAD
=======
		},
		'gym':{
			'status':"A Team <old_team> gym has fallen! It is now controlled by <new_team>. <gmaps>"
>>>>>>> f5e3604c
		}
	}

	#Gather settings and create alarm
	def __init__(self, settings):
		#Service Info
		self.token = settings['access_token']
		self.token_key = settings['access_secret']
		self.con_secret = settings['consumer_key']
		self.con_secret_key = settings['consumer_secret']
		self.startup_message = settings.get('startup_message', "True")
				
		#Set Alerts
		self.pokemon = self.set_alert(settings.get('pokemon', {}), self._defaults['pokemon'])
		self.pokestop = self.set_alert(settings.get('pokestop', {}), self._defaults['pokestop'])
<<<<<<< HEAD
				
=======
		self.gym = self.set_alert(settings.get('gyms', {}), self._defaults['gym'])
		
>>>>>>> f5e3604c
		#Connect and send startup message
		self.connect()
		if parse_boolean(self.startup_message):
			self.client.statuses.update(status="%s: PokeAlarm has intialized!" % datetime.now().strftime("%H:%M:%S"))
		log.info("Twitter Alarm intialized.")
		
	#Establish connection with Twitter
	def connect(self):
		self.client = Twitter(
			auth=OAuth(self.token, self.token_key, self.con_secret, self.con_secret_key))
			
	#Set the appropriate settings for each alert
	def set_alert(self, settings, default):
		alert = {}
		alert['status'] = settings.get('status', default['status'])
		return alert
	
	#Post Pokemon Status
	def send_alert(self, alert, info):
		args = { "status": replace(alert['status'], info)}
		try_sending(log, self.connect, "Twitter", self.client.statuses.update, args)
		
	#Trigger an alert based on Pokemon info
	def pokemon_alert(self, pokemon_info):
		self.send_alert(self.pokemon, pokemon_info)
	
	#Trigger an alert based on Pokestop info
	def pokestop_alert(self, pokestop_info):
<<<<<<< HEAD
		self.send_alert(self.pokestop, pokestop_info)
=======
		self.send_alert(self.pokestop, pokestop_info)
		
	#Trigger an alert based on Gym info
	def gym_alert(self, gym_info):
		self.send_alert(self.gym, gym_info)
>>>>>>> f5e3604c
<|MERGE_RESOLUTION|>--- conflicted
+++ resolved
@@ -20,12 +20,9 @@
 		},
 		'pokestop':{
 			'status': "Someone has placed a lure on a Pokestop! Lure will expire at <24h_time> (<time_left>).  <gmaps>",
-<<<<<<< HEAD
-=======
 		},
 		'gym':{
 			'status':"A Team <old_team> gym has fallen! It is now controlled by <new_team>. <gmaps>"
->>>>>>> f5e3604c
 		}
 	}
 
@@ -41,12 +38,8 @@
 		#Set Alerts
 		self.pokemon = self.set_alert(settings.get('pokemon', {}), self._defaults['pokemon'])
 		self.pokestop = self.set_alert(settings.get('pokestop', {}), self._defaults['pokestop'])
-<<<<<<< HEAD
-				
-=======
 		self.gym = self.set_alert(settings.get('gyms', {}), self._defaults['gym'])
 		
->>>>>>> f5e3604c
 		#Connect and send startup message
 		self.connect()
 		if parse_boolean(self.startup_message):
@@ -75,12 +68,8 @@
 	
 	#Trigger an alert based on Pokestop info
 	def pokestop_alert(self, pokestop_info):
-<<<<<<< HEAD
-		self.send_alert(self.pokestop, pokestop_info)
-=======
 		self.send_alert(self.pokestop, pokestop_info)
 		
 	#Trigger an alert based on Gym info
 	def gym_alert(self, gym_info):
-		self.send_alert(self.gym, gym_info)
->>>>>>> f5e3604c
+		self.send_alert(self.gym, gym_info)