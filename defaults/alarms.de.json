--- conflicted
+++ resolved
@@ -1,9 +1,6 @@
 {
 	"alarms":[
 	],
-<<<<<<< HEAD
-	"pokestops":"True",
-=======
 	"gyms":{
 		"To_Valor":"False",
 		"To_Mystic":"False",
@@ -15,7 +12,6 @@
 	"pokestops":{
 		"Lured":"false",
 	},
->>>>>>> f5e3604c
 	"pokemon":{
 		"Bisasam":"False",
 		"Bisaknosp":"False",
