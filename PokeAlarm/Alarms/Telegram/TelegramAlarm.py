# Standard Library Imports
import logging

# 3rd Party Imports
import telepot

# Local Imports
from PokeAlarm.Alarms import Alarm
from Stickers import sticker_list
from PokeAlarm.Utils import parse_boolean, require_and_remove_key, \
    reject_leftover_parameters

log = logging.getLogger('Telegram')
try_sending = Alarm.try_sending
replace = Alarm.replace


# !!!!!!!!!!!!!!!!!!!!!!!!!!!!!!!! ATTENTION! !!!!!!!!!!!!!!!!!!!!!!!!!!!!!!!!!
#             ONLY EDIT THIS FILE IF YOU KNOW WHAT YOU ARE DOING!
# You DO NOT NEED to edit this file to customize messages! Please ONLY EDIT the
#     the 'alarms.json'. Failing to do so can cause other feature to break!
# !!!!!!!!!!!!!!!!!!!!!!!!!!!!!!!! ATTENTION! !!!!!!!!!!!!!!!!!!!!!!!!!!!!!!!!!


class TelegramAlarm(Alarm):
    _defaults = {
        'pokemon': {
            # 'chat_id': If no default, required
            'title': "A wild <mon_name> has appeared!",
            'body': "Available until <24h_time> (<time_left>)."
        },
        'pokestop': {
            # 'chat_id': If no default, required
            'title': "Someone has placed a lure on a Pokestop!",
            'body': "Lure will expire at <24h_time> (<time_left>)."
        },
        'gym': {
            # 'chat_id': If no default, required
            'title': "A Team <old_team> gym has fallen!",
            'body': "It is now controlled by <new_team>."
        },
        'egg': {
            'title': "A level <egg_lvl> raid is incoming!",
            'body': "The egg will hatch <24h_hatch_time> (<hatch_time_left>)."
        },
        'raid': {
            'title': "A raid is available against <pkmn>!",
            'body': "The raid is available until <24h_raid_end> "
                    "(<raid_time_left>)."
        }
    }

    # Gather settings and create alarm
    def __init__(self, settings):
        # Required Parameters
        self.__bot_token = require_and_remove_key(
            'bot_token', settings, "'Telegram' type alarms.")
        self.__chat_id = require_and_remove_key(
            'chat_id', settings, "'Telegram' type alarms.")
        self.__client = None
        self.__active = True

        # Optional Alarm Parameters
        self.__venue = parse_boolean(settings.pop('venue', "False"))
        self.__location = parse_boolean(settings.pop('location', "True"))
        self.__stickers = parse_boolean(settings.pop('stickers', 'True'))
        self.__disable_map_notification = parse_boolean(
            settings.pop('disable_map_notification', "True"))
        self.__startup_message = parse_boolean(
            settings.pop('startup_message', "True"))

        # Optional Alert Parameters
        self.__pokemon = self.create_alert_settings(
            settings.pop('pokemon', {}), self._defaults['pokemon'])
        self.__pokestop = self.create_alert_settings(
            settings.pop('pokestop', {}), self._defaults['pokestop'])
        self.__gym = self.create_alert_settings(
            settings.pop('gym', {}), self._defaults['gym'])
        self.__egg = self.create_alert_settings(
            settings.pop('egg', {}), self._defaults['egg'])
        self.__raid = self.create_alert_settings(
            settings.pop('raid', {}), self._defaults['raid'])

        #  Warn user about leftover parameters
        reject_leftover_parameters(settings, "'Alarm level in Telegram alarm.")

        log.info("Telegram Alarm has been created!")

    # (Re)establishes Telegram connection
    def connect(self):
        self.__client = telepot.Bot(self.__bot_token)

    # Sends a start up message on Telegram
    def startup_message(self):
        if self.__startup_message:
            self.send_message(self.__chat_id, "PokeAlarm activated!")
            log.info("Startup message sent!")

    # Set the appropriate settings for each alert
    def create_alert_settings(self, settings, default):
        alert = {
            'active': parse_boolean(settings.pop('active', self.__active)),
            'chat_id': settings.pop('chat_id', self.__chat_id),
            'title': settings.pop('title', default['title']),
            'body': settings.pop('body', default['body']),
            'venue': parse_boolean(settings.pop('venue', self.__venue)),
            'location': parse_boolean(
                settings.pop('location', self.__location)),
            'disable_map_notification': parse_boolean(
                settings.pop('disable_map_notification',
                             self.__disable_map_notification)),
            'stickers': parse_boolean(settings.pop(
                'stickers', self.__stickers))
        }
        
        reject_leftover_parameters(settings, "'Alert level in Telegram alarm.")
        return alert

    # Send Alert to Telegram
    def send_alert(self, alert, info, sticker_id=None):
        if sticker_id:
            self.send_sticker(alert['chat_id'], sticker_id)

        if alert['venue']:
            self.send_venue(alert, info)
        else:
            text = '<b>' + replace(alert['title'], info)\
                   + '</b> \n' + replace(alert['body'], info)
            self.send_message(alert['chat_id'], text)

        if alert['location']:
            self.send_location(alert, info)

    # Trigger an alert based on Pokemon info
    def pokemon_alert(self, pokemon_info):
        if self.__pokemon['active']:
            if self.__pokemon['stickers']:
                self.send_alert(self.__pokemon, pokemon_info, sticker_list.get(str(pokemon_info['pkmn_id'])))
            else:
                self.send_alert(self.__pokemon, pokemon_info)
        else: 
            log.info("Notification not sent as disabled for Pokemon")

    # Trigger an alert based on Pokestop info
    def pokestop_alert(self, pokestop_info):
        if self.__pokestop['active']:
            if self.__pokestop['stickers']:
                self.send_alert(self.__pokestop, pokestop_info, sticker_list.get('pokestop'))
            else:
                self.send_alert(self.__pokestop, pokestop_info)
        else: 
            log.info("Notification not sent as disabled for Pokestops")

    # Trigger an alert based on Pokestop info
    def gym_alert(self, gym_info):
        if self.__gym['active']:
            if self.__gym['stickers']:
                self.send_alert(self.__gym, gym_info, sticker_list.get("team{}".format(gym_info['new_team_id'])))
            else:
                self.send_alert(self.__gym, gym_info)
        else: 
            log.info("Notification not sent as disabled for Gyms")

    # Trigger an alert when a raid egg has spawned (UPCOMING raid event)
    def raid_egg_alert(self, raid_info):
<<<<<<< HEAD
        
        if self.__egg['active']:
            if self.__egg['stickers'] and raid_info['raid_level'] > 0:
                self.send_alert(self.__egg, raid_info, sticker_list.get('raid_level_{}'.format(raid_info['raid_level'])))
            else:
                self.send_alert(self.__egg, raid_info)
        else: 
            log.info("Notification not sent as disabled for Raid Eggs")
=======
        if self.__raid['stickers'] and raid_info['egg_lvl'] > 0:
            self.send_alert(self.__egg, raid_info, sticker_list.get(
                'raid_level_{}'.format(raid_info['raid_lvl'])))
        else:
            self.send_alert(self.__egg, raid_info)
>>>>>>> 4cdbe944

    # Trigger an alert based on Raid info
    def raid_alert(self, raid_info):
    
        if self.__raid['active']:
            if self.__raid['stickers'] and raid_info['pkmn_id'] > 0:
                self.send_alert(self.__raid, raid_info, sticker_list.get(str(raid_info['pkmn_id'])))
            else:
                self.send_alert(self.__raid, raid_info)
        else: 
            log.info("Notification not sent as disabled for Raids")

    # Send a message to telegram
    def send_message(self, chat_id, text):
        args = {
            'chat_id': chat_id,
            'text': text,
            'disable_web_page_preview': 'False',
            'disable_notification': 'False',
            'parse_mode': 'HTML'
        }
        try_sending(log, self.connect,
                    "Telegram", self.__client.sendMessage, args)

    # Send a sticker to telegram
    def send_sticker(self, chat_id, sticker_id):
        args = {
            'chat_id': chat_id,
            'sticker': unicode(sticker_id),
            'disable_notification': 'True'
        }
        try_sending(log, self.connect, 'Telegram (sticker)',
                    self.__client.sendSticker, args)

    # Send a venue message to telegram
    def send_venue(self, alert, info):
        args = {
            'chat_id': alert['chat_id'],
            'latitude': info['lat'],
            'longitude': info['lng'],
            'title': replace(alert['title'], info),
            'address': replace(alert['body'], info),
            'disable_notification': 'False'
        }
        try_sending(log, self.connect, "Telegram (venue)",
                    self.__client.sendVenue, args)

    # Send a location message to telegram
    def send_location(self, alert, info):
        args = {
            'chat_id': alert['chat_id'],
            'latitude': info['lat'],
            'longitude': info['lng'],
            'disable_notification': "{}".format(
                alert['disable_map_notification'])
        }
        try_sending(log, self.connect, "Telegram (location)",
                    self.__client.sendLocation, args)<|MERGE_RESOLUTION|>--- conflicted
+++ resolved
@@ -163,22 +163,15 @@
 
     # Trigger an alert when a raid egg has spawned (UPCOMING raid event)
     def raid_egg_alert(self, raid_info):
-<<<<<<< HEAD
         
         if self.__egg['active']:
-            if self.__egg['stickers'] and raid_info['raid_level'] > 0:
-                self.send_alert(self.__egg, raid_info, sticker_list.get('raid_level_{}'.format(raid_info['raid_level'])))
-            else:
-                self.send_alert(self.__egg, raid_info)
-        else: 
-            log.info("Notification not sent as disabled for Raid Eggs")
-=======
-        if self.__raid['stickers'] and raid_info['egg_lvl'] > 0:
+            if self.__raid['stickers'] and raid_info['egg_lvl'] > 0:
             self.send_alert(self.__egg, raid_info, sticker_list.get(
                 'raid_level_{}'.format(raid_info['raid_lvl'])))
         else:
             self.send_alert(self.__egg, raid_info)
->>>>>>> 4cdbe944
+        else: 
+            log.info("Notification not sent as disabled for Raid Eggs")
 
     # Trigger an alert based on Raid info
     def raid_alert(self, raid_info):
