# Standard Library Imports
from datetime import datetime
# 3rd Party Imports
# Local Imports
from PokeAlarm import Unknown
from PokeAlarm.Utilities import MonUtils
from PokeAlarm.Utils import (
    get_gmaps_link, get_move_damage, get_move_dps, get_move_duration,
    get_move_energy, get_pokemon_size, get_applemaps_link, get_time_as_str,
    get_dist_as_str, get_weather_emoji)
from . import BaseEvent


class MonEvent(BaseEvent):
    """ Event representing the discovery of a Pokemon. """

    def __init__(self, data):
        """ Creates a new Monster Event based on the given dict. """
        super(MonEvent, self).__init__('monster')
        check_for_none = BaseEvent.check_for_none

        # Identification
        self.enc_id = data['encounter_id']
        self.monster_id = int(data['pokemon_id'])

        # Time Left
        self.disappear_time = datetime.utcfromtimestamp(data['disappear_time'])

        # Spawn Data
        self.spawn_start = check_for_none(
            int, data.get('spawn_start'), Unknown.REGULAR)
        self.spawn_end = check_for_none(
            int, data.get('spawn_end'), Unknown.REGULAR)
        self.spawn_verified = check_for_none(bool, data.get('verified'), False)

        # Location
        self.lat = float(data['latitude'])
        self.lng = float(data['longitude'])
        self.distance = Unknown.SMALL  # Completed by Manager
        self.direction = Unknown.TINY  # Completed by Manager
<<<<<<< HEAD
        self.weather_id = data['weather']
=======
        self.weather_id = check_for_none(
            int, data.get('weather'), Unknown.TINY)
>>>>>>> 6f7f6fa8

        # Encounter Stats
        self.mon_lvl = check_for_none(
            int, data.get('pokemon_level'), Unknown.TINY)
        self.cp = check_for_none(int, data.get('cp'), Unknown.TINY)
        # IVs
        self.atk_iv = check_for_none(
            int, data.get('individual_attack'), Unknown.TINY)
        self.def_iv = check_for_none(
            int, data.get('individual_defense'), Unknown.TINY)
        self.sta_iv = check_for_none(
            int, data.get('individual_stamina'), Unknown.TINY)
        if Unknown.is_not(self.atk_iv, self.def_iv, self.sta_iv):
            self.iv = \
                100 * (self.atk_iv + self.def_iv + self.sta_iv) / float(45)
        else:
            self.iv = Unknown.SMALL
        # Form
        self.form_id = check_for_none(int, data.get('form'), 0)

        # Quick Move
        self.quick_move_id = check_for_none(
            int, data.get('move_1'), Unknown.TINY)
        self.quick_damage = get_move_damage(self.quick_move_id)
        self.quick_dps = get_move_dps(self.quick_move_id)
        self.quick_duration = get_move_duration(self.quick_move_id)
        self.quick_energy = get_move_energy(self.quick_move_id)
        # Charge Move
        self.charge_move_id = check_for_none(
            int, data.get('move_2'), Unknown.TINY)
        self.charge_damage = get_move_damage(self.charge_move_id)
        self.charge_dps = get_move_dps(self.charge_move_id)
        self.charge_duration = get_move_duration(self.quick_move_id)
        self.charge_energy = get_move_energy(self.charge_move_id)

        # Cosmetic
        self.gender = MonUtils.get_gender_sym(
            check_for_none(int, data.get('gender'), Unknown.TINY))

        self.height = check_for_none(float, data.get('height'), Unknown.SMALL)
        self.weight = check_for_none(float, data.get('weight'), Unknown.SMALL)
        if Unknown.is_not(self.height, self.weight):
            self.size = get_pokemon_size(
                self.monster_id, self.height, self.weight)
        else:
            self.size = Unknown.SMALL

        # Correct this later
        self.name = self.monster_id
        self.geofence = Unknown.REGULAR
        self.custom_dts = {}

    def generate_dts(self, locale):
        """ Return a dict with all the DTS for this event. """
        time = get_time_as_str(self.disappear_time)
        form_name = locale.get_form_name(self.monster_id, self.form_id)
        dts = self.custom_dts.copy()
        dts.update({
            # Identification
            'encounter_id': self.enc_id,
            'mon_name': locale.get_pokemon_name(self.monster_id),
            'mon_id': self.monster_id,
            'mon_id_3': "{:03}".format(self.monster_id),

            # Time Remaining
            'time_left': time[0],
            '12h_time': time[1],
            '24h_time': time[2],

            # Spawn Data
            'spawn_start': self.spawn_start,
            'spawn_end': self.spawn_end,
            'spawn_verified': self.spawn_verified,

            # Location
            'lat': self.lat,
            'lng': self.lng,
            'lat_5': "{:.5f}".format(self.lat),
            'lng_5': "{:.5f}".format(self.lng),
            'distance': (
                get_dist_as_str(self.distance) if Unknown.is_not(self.distance)
                else Unknown.SMALL),
            'direction': self.direction,
            'gmaps': get_gmaps_link(self.lat, self.lng),
            'applemaps': get_applemaps_link(self.lat, self.lng),
            'geofence': self.geofence,
<<<<<<< HEAD
            'weather': locale.get_weather_name(self.weather_id),
=======
            'weather_id': self.weather_id,
            'weather': locale.get_weather_name(self.weather_id),
            'weather_emoji': get_weather_emoji(self.weather_id),
>>>>>>> 6f7f6fa8

            # Encounter Stats
            'mon_lvl': self.mon_lvl,
            'cp': self.cp,
            # IVs
            'iv_0': (
                "{:.0f}".format(self.iv) if Unknown.is_not(self.iv)
                else Unknown.TINY),
            'iv': (
                "{:.1f}".format(self.iv) if Unknown.is_not(self.iv)
                else Unknown.SMALL),
            'iv_2': (
                "{:.2f}".format(self.iv) if Unknown.is_not(self.iv)
                else Unknown.SMALL),
            'atk': self.atk_iv,
            'def': self.def_iv,
            'sta': self.sta_iv,
            # Form
            'form': form_name,
            'form_or_empty': Unknown.or_empty(form_name),
            'form_id': self.form_id,
            'form_id_3': "{:03d}".format(self.form_id),

            # Quick Move
            'quick_move': locale.get_move_name(self.quick_move_id),
            'quick_id': self.quick_move_id,
            'quick_damage': self.quick_damage,
            'quick_dps': self.quick_dps,
            'quick_duration': self.quick_duration,
            'quick_energy': self.quick_energy,
            # Charge Move
            'charge_move': locale.get_move_name(self.charge_move_id),
            'charge_id': self.charge_move_id,
            'charge_damage': self.charge_damage,
            'charge_dps': self.charge_dps,
            'charge_duration': self.charge_duration,
            'charge_energy': self.charge_energy,

            # Cosmetic
            'gender': self.gender,
            'height': self.height,
            'weight': self.weight,
            'size': self.size,

            # Misc
            'big_karp': (
                'big' if self.monster_id == 129 and Unknown.is_not(self.weight)
                and self.weight >= 13.13 else ''),
            'tiny_rat': (
                'tiny' if self.monster_id == 19 and Unknown.is_not(self.weight)
                and self.weight <= 2.41 else '')
        })
        return dts<|MERGE_RESOLUTION|>--- conflicted
+++ resolved
@@ -38,12 +38,8 @@
         self.lng = float(data['longitude'])
         self.distance = Unknown.SMALL  # Completed by Manager
         self.direction = Unknown.TINY  # Completed by Manager
-<<<<<<< HEAD
-        self.weather_id = data['weather']
-=======
         self.weather_id = check_for_none(
             int, data.get('weather'), Unknown.TINY)
->>>>>>> 6f7f6fa8
 
         # Encounter Stats
         self.mon_lvl = check_for_none(
@@ -130,13 +126,9 @@
             'gmaps': get_gmaps_link(self.lat, self.lng),
             'applemaps': get_applemaps_link(self.lat, self.lng),
             'geofence': self.geofence,
-<<<<<<< HEAD
-            'weather': locale.get_weather_name(self.weather_id),
-=======
             'weather_id': self.weather_id,
             'weather': locale.get_weather_name(self.weather_id),
             'weather_emoji': get_weather_emoji(self.weather_id),
->>>>>>> 6f7f6fa8
 
             # Encounter Stats
             'mon_lvl': self.mon_lvl,
