--- conflicted
+++ resolved
@@ -7,11 +7,7 @@
 from PokeAlarm.Utils import get_gmaps_link, get_applemaps_link, \
     get_time_as_str, get_move_damage, get_move_dps, get_move_duration, \
     get_move_energy, get_dist_as_str, get_pokemon_cp_range, \
-<<<<<<< HEAD
-    is_raid_boss_weather_boosted
-=======
     is_raid_boss_weather_boosted, get_weather_emoji
->>>>>>> 6f7f6fa8
 
 
 class RaidEvent(BaseEvent):
@@ -34,12 +30,8 @@
         self.lng = float(data['longitude'])
         self.distance = Unknown.SMALL  # Completed by Manager
         self.direction = Unknown.TINY  # Completed by Manager
-<<<<<<< HEAD
-        self.weather_id = data['weather']
-=======
         self.weather_id = check_for_none(
             int, data.get('weather'), Unknown.TINY)
->>>>>>> 6f7f6fa8
 
         # Monster Info
         self.raid_lvl = int(data['level'])
@@ -88,13 +80,9 @@
         if is_raid_boss_weather_boosted(self.mon_id, self.weather_id):
             boss_level = 25
             boosted_weather = self.weather_id
-<<<<<<< HEAD
 
         cp_range = get_pokemon_cp_range(self.mon_id, boss_level)
-=======
-        cp_range = get_pokemon_cp_range(self.mon_id, boss_level)
 
->>>>>>> 6f7f6fa8
         dts.update({
             # Identification
             'gym_id': self.gym_id,
@@ -116,13 +104,9 @@
             'gmaps': get_gmaps_link(self.lat, self.lng),
             'applemaps': get_applemaps_link(self.lat, self.lng),
             'geofence': self.geofence,
-<<<<<<< HEAD
-            'weather': locale.get_weather_name(boosted_weather),
-=======
             'weather_id': self.weather_id,
             'weather': locale.get_weather_name(boosted_weather),
             'weather_emoji': get_weather_emoji(self.weather_id),
->>>>>>> 6f7f6fa8
 
             # Raid Info
             'raid_lvl': self.raid_lvl,
